--- conflicted
+++ resolved
@@ -61,11 +61,7 @@
             {% include "components/faq-badges.njk" %}
           </button>
         {% else %}
-<<<<<<< HEAD
-          <a href="{{ faq.url or faq.permalink }}" class="faq-trigger">
-=======
           <a href="{{ item.permalink }}" class="faq-trigger">
->>>>>>> dd156118
             <span class="question-text">
               {{ faq.question | markdown | safe }}
               {% include "components/faq-badges.njk" %}
@@ -126,11 +122,7 @@
               </div>
 
               <div class="faq-link">
-<<<<<<< HEAD
-                <a href="{{ faq.url or faq.permalink }}" class="standalone-link">📄 View standalone page</a>
-=======
                 <a href="{{ item.permalink }}" class="standalone-link">📄 View standalone page</a>
->>>>>>> dd156118
               </div>
             </div>
           </div>
